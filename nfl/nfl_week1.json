{
  "title": "NFL Week 1",
  "week": 1,
  "fixtures": [
    {
      "home": "PHI",
      "away": "DAL",
      "kickoff_local": "2025-09-04",
      "book": {
        "home_score": 27,
        "away_score": 20,
        "ml_home": 1.25,
        "ml_away": 4.1,
        "spread": 7.5,
        "total": 47.5
      },
      "model": {
        "home_score": 29,
        "away_score": 22,
        "ml_home": 1.76,
        "ml_away": 2.32,
        "spread": 7.0,
        "total": 51.0
      },
      "top_td_scorers": [
        {
          "player_name": "SAQUON BARKLEY",
          "team": "PHI",
<<<<<<< HEAD
          "position": "RB",
          "prob_anytime_td": 0.95,
=======
          "position": "QB",
          "prob_anytime_td": 0.94,
>>>>>>> fd2e98da
          "fair_odds": 1.0526315789473684
        },
        {
          "player_name": "JALEN HURTS",
          "team": "PHI",
          "position": "QB",
          "prob_anytime_td": 0.95,
          "fair_odds": 1.0526315789473684
        },
        {
          "player_name": "PARRIS CAMPBELL",
          "team": "PHI",
          "position": "WR",
          "prob_anytime_td": 0.7308783829532765,
          "fair_odds": 1.368216687377287
        }
      ],
      "top_rusher": [
        {
          "player_name": "SAQUON BARKLEY",
          "team": "PHI",
          "position": "RB",
          "rush_yards": 154.15400431415122
        }
      ],
      "top_receiver": [
        {
          "player_name": "CEEDEE LAMB",
          "team": "DAL",
          "position": "WR",
          "rec_yards": 81.96561861666417
        }
      ]
    },
    {
      "home": "LAC",
      "away": "KC",
      "kickoff_local": "2025-09-05",
      "book": {
        "home_score": 21,
        "away_score": 24,
        "ml_home": 2.42,
        "ml_away": 1.59,
        "spread": -3.0,
        "total": 45.5
      },
      "model": {
        "home_score": 21,
        "away_score": 23,
        "ml_home": 2.1,
        "ml_away": 1.91,
        "spread": -2.0,
        "total": 44.0
      },
      "top_td_scorers": [
        {
          "player_name": "KAREEM HUNT",
          "team": "KC",
          "position": "RB",
          "prob_anytime_td": 0.6475897919179392,
          "fair_odds": 1.5441874045579724
        },
        {
          "player_name": "GUS EDWARDS",
          "team": "LAC",
          "position": "RB",
          "prob_anytime_td": 0.6432569549694384,
          "fair_odds": 1.5545887102728813
        },
        {
          "player_name": "HASSAN HASKINS",
          "team": "LAC",
          "position": "RB",
          "prob_anytime_td": 0.3267636460098919,
          "fair_odds": 3.060315956842175
        }
      ],
      "top_rusher": [
        {
          "player_name": "KAREEM HUNT",
          "team": "KC",
          "position": "RB",
          "rush_yards": 45.99682615925354
        }
      ],
      "top_receiver": [
        {
          "player_name": "LADD MCCONKEY",
          "team": "LAC",
          "position": "WR",
          "rec_yards": 90.71364117147728
        }
      ]
    },
    {
      "home": "ATL",
      "away": "TB",
      "kickoff_local": "2025-09-07",
      "book": {
        "home_score": 21,
        "away_score": 24,
        "ml_home": 2.14,
        "ml_away": 1.74,
        "spread": -2.5,
        "total": 46.5
      },
      "model": {
        "home_score": 21,
        "away_score": 24,
        "ml_home": 2.14,
        "ml_away": 1.88,
        "spread": -3.0,
        "total": 45.0
      },
      "top_td_scorers": [
        {
          "player_name": "BIJAN ROBINSON",
          "team": "ATL",
          "position": "RB",
          "prob_anytime_td": 0.95,
          "fair_odds": 1.0526315789473684
        },
        {
          "player_name": "BUCKY IRVING",
          "team": "TB",
          "position": "RB",
          "prob_anytime_td": 0.7129523433788428,
          "fair_odds": 1.4026182945984484
        },
        {
          "player_name": "RACHAAD WHITE",
          "team": "TB",
          "position": "RB",
          "prob_anytime_td": 0.6515587423808699,
          "fair_odds": 1.5347810334734917
        }
      ],
      "top_rusher": [
        {
          "player_name": "BIJAN ROBINSON",
          "team": "ATL",
          "position": "RB",
          "rush_yards": 101.3737922426519
        }
      ],
      "top_receiver": [
        {
          "player_name": "MIKE EVANS",
          "team": "TB",
          "position": "WR",
          "rec_yards": 96.9117901840381
        }
      ]
    },
    {
      "home": "CLE",
      "away": "CIN",
      "kickoff_local": "2025-09-07",
      "book": {
        "home_score": 21,
        "away_score": 27,
        "ml_home": 3.0,
        "ml_away": 1.41,
        "spread": -5.5,
        "total": 47.5
      },
      "model": {
        "home_score": 20,
        "away_score": 27,
        "ml_home": 2.35,
        "ml_away": 1.74,
        "spread": -7.0,
        "total": 47.0
      },
      "top_td_scorers": [
        {
          "player_name": "D'ONTA FOREMAN",
          "team": "CLE",
          "position": "RB",
          "prob_anytime_td": 0.6538809284404473,
          "fair_odds": 1.5293304277662163
        },
        {
          "player_name": "CHASE BROWN",
          "team": "CIN",
          "position": "RB",
          "prob_anytime_td": 0.648992853030029,
          "fair_odds": 1.5408490175680407
        },
        {
          "player_name": "ZACK MOSS",
          "team": "CIN",
          "position": "RB",
          "prob_anytime_td": 0.5486812489991383,
          "fair_odds": 1.8225518036640076
        }
      ],
      "top_rusher": [
        {
          "player_name": "CHASE BROWN",
          "team": "CIN",
          "position": "RB",
          "rush_yards": 80.00116039236562
        }
      ],
      "top_receiver": [
        {
          "player_name": "JA'MARR CHASE",
          "team": "CIN",
          "position": "WR",
          "rec_yards": 110.91455272062956
        }
      ]
    },
    {
      "home": "IND",
      "away": "MIA",
      "kickoff_local": "2025-09-07",
      "book": {
        "home_score": 24,
        "away_score": 21,
        "ml_home": 1.83,
        "ml_away": 2.0,
        "spread": 1.5,
        "total": 46.5
      },
      "model": {
        "home_score": 23,
        "away_score": 27,
        "ml_home": 2.17,
        "ml_away": 1.85,
        "spread": -4.0,
        "total": 50.0
      },
      "top_td_scorers": [
        {
          "player_name": "JONATHAN TAYLOR",
          "team": "IND",
          "position": "RB",
          "prob_anytime_td": 0.7011374702608921,
          "fair_odds": 1.4262538266966414
        },
        {
          "player_name": "ANTHONY RICHARDSON",
          "team": "IND",
          "position": "QB",
          "prob_anytime_td": 0.6193327801421115,
          "fair_odds": 1.6146408394054987
        },
        {
          "player_name": "ANTHONY GOULD",
          "team": "IND",
          "position": "WR",
          "prob_anytime_td": 0.6030694924213592,
          "fair_odds": 1.6581836961855616
        }
      ],
      "top_rusher": [
        {
          "player_name": "JONATHAN TAYLOR",
          "team": "IND",
          "position": "RB",
          "rush_yards": 116.84397675564462
        }
      ],
      "top_receiver": [
        {
          "player_name": "TYREEK HILL",
          "team": "MIA",
          "position": "WR",
          "rec_yards": 73.96331998557166
        }
      ]
    },
    {
      "home": "JAX",
      "away": "CAR",
      "kickoff_local": "2025-09-07",
      "book": {
        "home_score": 24,
        "away_score": 21,
        "ml_home": 1.62,
        "ml_away": 2.36,
        "spread": 3.0,
        "total": 46.5
      },
      "model": {
        "home_score": 26,
        "away_score": 18,
        "ml_home": 1.69,
        "ml_away": 2.44,
        "spread": 8.0,
        "total": 44.0
      },
      "top_td_scorers": [
        {
          "player_name": "CHUBA HUBBARD",
          "team": "CAR",
          "position": "RB",
          "prob_anytime_td": 0.95,
          "fair_odds": 1.0526315789473684
        },
        {
          "player_name": "TANK BIGSBY",
          "team": "JAX",
          "position": "RB",
          "prob_anytime_td": 0.2321282230164739,
          "fair_odds": 4.307963878778459
        },
        {
          "player_name": "TRAVIS ETIENNE",
          "team": "JAX",
          "position": "RB",
          "prob_anytime_td": 0.1697323181126417,
          "fair_odds": 5.89162989770962
        }
      ],
      "top_rusher": [
        {
          "player_name": "CHUBA HUBBARD",
          "team": "CAR",
          "position": "RB",
          "rush_yards": 75.97421113102678
        }
      ],
      "top_receiver": [
        {
          "player_name": "BRIAN THOMAS JR.",
          "team": "JAX",
          "position": "WR",
          "rec_yards": 97.98044411583054
        }
      ]
    },
    {
      "home": "NE",
      "away": "LV",
      "kickoff_local": "2025-09-07",
      "book": {
        "home_score": 21,
        "away_score": 20,
        "ml_home": 1.68,
        "ml_away": 2.24,
        "spread": 2.5,
        "total": 42.5
      },
      "model": {
        "home_score": 20,
        "away_score": 19,
        "ml_home": 1.95,
        "ml_away": 2.05,
        "spread": 1.0,
        "total": 39.0
      },
      "top_td_scorers": [
        {
          "player_name": "RHAMONDRE STEVENSON",
          "team": "NE",
          "position": "RB",
          "prob_anytime_td": 0.5281197244356308,
          "fair_odds": 1.8935100389758
        },
        {
          "player_name": "ANTONIO GIBSON",
          "team": "NE",
          "position": "RB",
          "prob_anytime_td": 0.1444284880949158,
          "fair_odds": 6.923841779350471
        },
        {
          "player_name": "ZAMIR WHITE",
          "team": "LV",
          "position": "RB",
          "prob_anytime_td": 0.0882678549775757,
          "fair_odds": 11.329152614550885
        }
      ],
      "top_rusher": [
        {
          "player_name": "RHAMONDRE STEVENSON",
          "team": "NE",
          "position": "RB",
          "rush_yards": 57.9835131406628
        }
      ],
      "top_receiver": [
        {
          "player_name": "BROCK BOWERS",
          "team": "LV",
          "position": "TE",
          "rec_yards": 79.96484329635584
        }
      ]
    },
    {
      "home": "NO",
      "away": "ARI",
      "kickoff_local": "2025-09-07",
      "book": {
        "home_score": 17,
        "away_score": 24,
        "ml_home": 3.3,
        "ml_away": 1.35,
        "spread": -6.5,
        "total": 42.5
      },
      "model": {
        "home_score": 23,
        "away_score": 20,
        "ml_home": 1.87,
        "ml_away": 2.15,
        "spread": 3.0,
        "total": 43.0
      },
      "top_td_scorers": [
        {
          "player_name": "ALVIN KAMARA",
          "team": "NO",
          "position": "RB",
          "prob_anytime_td": 0.9352321133460346,
          "fair_odds": 1.069253274914012
        },
        {
          "player_name": "JAMES CONNER",
          "team": "ARI",
          "position": "RB",
          "prob_anytime_td": 0.7463050995627742,
          "fair_odds": 1.3399345664204276
        },
        {
          "player_name": "DEREK CARR",
          "team": "NO",
          "position": "QB",
          "prob_anytime_td": 0.5379780811631875,
          "fair_odds": 1.8588117899484928
        }
      ],
      "top_rusher": [
        {
          "player_name": "ALVIN KAMARA",
          "team": "NO",
          "position": "RB",
          "rush_yards": 86.94923826452175
        }
      ],
      "top_receiver": [
        {
          "player_name": "TREY MCBRIDE",
          "team": "ARI",
          "position": "TE",
          "rec_yards": 78.96936261179388
        }
      ]
    },
    {
      "home": "NYJ",
      "away": "PIT",
      "kickoff_local": "2025-09-07",
      "book": {
        "home_score": 17,
        "away_score": 20,
        "ml_home": 2.3,
        "ml_away": 1.65,
        "spread": -2.5,
        "total": 38.5
      },
      "model": {
        "home_score": 17,
        "away_score": 16,
        "ml_home": 1.94,
        "ml_away": 2.06,
        "spread": 1.0,
        "total": 33.0
      },
      "top_td_scorers": [
        {
          "player_name": "BREECE HALL",
          "team": "NYJ",
          "position": "RB",
          "prob_anytime_td": 0.3129345833345524,
          "fair_odds": 3.195556046711907
        },
        {
          "player_name": "ISAIAH DAVIS",
          "team": "NYJ",
          "position": "RB",
          "prob_anytime_td": 0.1531203415408914,
          "fair_odds": 6.530810929081855
        },
        {
          "player_name": "JAYLEN WARREN",
          "team": "PIT",
          "position": "RB",
          "prob_anytime_td": 0.1406635133959032,
          "fair_odds": 7.109164102743966
        }
      ],
      "top_rusher": [
        {
          "player_name": "BREECE HALL",
          "team": "NYJ",
          "position": "RB",
          "rush_yards": 52.98320710200719
        }
      ],
      "top_receiver": [
        {
          "player_name": "GARRETT WILSON",
          "team": "NYJ",
          "position": "WR",
          "rec_yards": 65.97124219460085
        }
      ]
    },
    {
      "home": "WAS",
      "away": "NYG",
      "kickoff_local": "2025-09-07",
      "book": {
        "home_score": 27,
        "away_score": 20,
        "ml_home": 1.36,
        "ml_away": 3.25,
        "spread": 6.0,
        "total": 45.5
      },
      "model": {
        "home_score": 25,
        "away_score": 19,
        "ml_home": 1.76,
        "ml_away": 2.32,
        "spread": 6.0,
        "total": 44.0
      },
      "top_td_scorers": [
        {
          "player_name": "TYRONE TRACY JR.",
          "team": "NYG",
          "position": "RB",
          "prob_anytime_td": 0.71622639294267,
          "fair_odds": 1.3962065763751386
        },
        {
          "player_name": "MARCUS MARIOTA",
          "team": "WAS",
          "position": "QB",
          "prob_anytime_td": 0.6364303018764422,
          "fair_odds": 1.5712639656716751
        },
        {
          "player_name": "JAYDEN DANIELS",
          "team": "WAS",
          "position": "QB",
          "prob_anytime_td": 0.3853270059629864,
          "fair_odds": 2.595198323825913
        }
      ],
      "top_rusher": [
        {
          "player_name": "TYRONE TRACY JR.",
          "team": "NYG",
          "position": "RB",
          "rush_yards": 38.99791279509779
        }
      ],
      "top_receiver": [
        {
          "player_name": "MALIK NABERS",
          "team": "NYG",
          "position": "WR",
          "rec_yards": 93.944791415064
        }
      ]
    },
    {
      "home": "DEN",
      "away": "TEN",
      "kickoff_local": "2025-09-07",
      "book": {
        "home_score": 24,
        "away_score": 17,
        "ml_home": 1.25,
        "ml_away": 4.1,
        "spread": 8.5,
        "total": 41.5
      },
      "model": {
        "home_score": 24,
        "away_score": 15,
        "ml_home": 1.62,
        "ml_away": 2.6,
        "spread": 9.0,
        "total": 39.0
      },
      "top_td_scorers": [
        {
          "player_name": "TONY POLLARD",
          "team": "TEN",
          "position": "RB",
          "prob_anytime_td": 0.3844106369396519,
          "fair_odds": 2.601384831494631
        },
        {
          "player_name": "MASON KINSEY",
          "team": "TEN",
          "position": "WR",
          "prob_anytime_td": 0.3789176990434071,
          "fair_odds": 2.639095514737211
        },
        {
          "player_name": "TYJAE SPEARS",
          "team": "TEN",
          "position": "RB",
          "prob_anytime_td": 0.2849238361809149,
          "fair_odds": 3.5097098698511178
        }
      ],
      "top_rusher": [
        {
          "player_name": "TONY POLLARD",
          "team": "TEN",
          "position": "RB",
          "rush_yards": 67.97216661488818
        }
      ],
      "top_receiver": [
        {
          "player_name": "MARVIN MIMS JR.",
          "team": "DEN",
          "position": "WR",
          "rec_yards": 67.97286551690657
        }
      ]
    },
    {
      "home": "SEA",
      "away": "SF",
      "kickoff_local": "2025-09-07",
      "book": {
        "home_score": 21,
        "away_score": 24,
        "ml_home": 2.14,
        "ml_away": 1.74,
        "spread": -2.5,
        "total": 44.5
      },
      "model": {
        "home_score": 21,
        "away_score": 25,
        "ml_home": 2.19,
        "ml_away": 1.84,
        "spread": -4.0,
        "total": 46.0
      },
      "top_td_scorers": [
        {
          "player_name": "KENNETH WALKER III",
          "team": "SEA",
          "position": "RB",
          "prob_anytime_td": 0.7559736796367523,
          "fair_odds": 1.3227973763326033
        },
        {
          "player_name": "ZACH CHARBONNET",
          "team": "SEA",
          "position": "RB",
          "prob_anytime_td": 0.7324114530476136,
          "fair_odds": 1.3653527615371557
        },
        {
          "player_name": "BROCK PURDY",
          "team": "SF",
          "position": "QB",
          "prob_anytime_td": 0.5664898073434075,
          "fair_odds": 1.765256827284445
        }
      ],
      "top_rusher": [
        {
          "player_name": "ZACH CHARBONNET",
          "team": "SEA",
          "position": "RB",
          "rush_yards": 53.98374518388237
        }
      ],
      "top_receiver": [
        {
          "player_name": "TRENT TAYLOR",
          "team": "SF",
          "position": "WR",
          "rec_yards": 106.92156299397335
        }
      ]
    },
    {
      "home": "GB",
      "away": "DET",
      "kickoff_local": "2025-09-07",
      "book": {
        "home_score": 24,
        "away_score": 21,
        "ml_home": 1.7,
        "ml_away": 2.2,
        "spread": 2.5,
        "total": 46.5
      },
      "model": {
        "home_score": 27,
        "away_score": 27,
        "ml_home": 2.0,
        "ml_away": 2.0,
        "spread": 0.0,
        "total": 54.0
      },
      "top_td_scorers": [
        {
          "player_name": "JAHMYR GIBBS",
          "team": "DET",
          "position": "RB",
          "prob_anytime_td": 0.9483209273627188,
          "fair_odds": 1.0544953413408273
        },
        {
          "player_name": "JOSH JACOBS",
          "team": "GB",
          "position": "RB",
          "prob_anytime_td": 0.6947975263392844,
          "fair_odds": 1.4392682214468318
        },
        {
          "player_name": "SHANE ZYLSTRA",
          "team": "DET",
          "position": "TE",
          "prob_anytime_td": 0.4677282659005932,
          "fair_odds": 2.1379935165443498
        }
      ],
      "top_rusher": [
        {
          "player_name": "JAHMYR GIBBS",
          "team": "DET",
          "position": "RB",
          "rush_yards": 88.02924363481905
        }
      ],
      "top_receiver": [
        {
          "player_name": "AMON-RA ST. BROWN",
          "team": "DET",
          "position": "WR",
          "rec_yards": 101.05343001210116
        }
      ]
    },
    {
      "home": "LA",
      "away": "HOU",
      "kickoff_local": "2025-09-07",
      "book": {
        "home_score": 24,
        "away_score": 20,
        "ml_home": 1.7,
        "ml_away": 2.2,
        "spread": 2.5,
        "total": 43.5
      },
      "model": {
        "home_score": 24,
        "away_score": 18,
        "ml_home": 1.75,
        "ml_away": 2.33,
        "spread": 6.0,
        "total": 42.0
      },
      "top_td_scorers": [
        {
          "player_name": "KYREN WILLIAMS",
          "team": "LA",
          "position": "RB",
          "prob_anytime_td": 0.8322703835423148,
          "fair_odds": 1.2015326025945958
        },
        {
          "player_name": "JOE MIXON",
          "team": "HOU",
          "position": "RB",
          "prob_anytime_td": 0.4422881673590389,
          "fair_odds": 2.2609693720072417
        },
        {
          "player_name": "XAVIER SMITH",
          "team": "LA",
          "position": "WR",
          "prob_anytime_td": 0.3664333687405584,
          "fair_odds": 2.729009105903831
        }
      ],
      "top_rusher": [
        {
          "player_name": "KYREN WILLIAMS",
          "team": "LA",
          "position": "RB",
          "rush_yards": 89.90837776415452
        }
      ],
      "top_receiver": [
        {
          "player_name": "PUKA NACUA",
          "team": "LA",
          "position": "WR",
          "rec_yards": 97.6276764506829
        }
      ]
    },
    {
      "home": "BUF",
      "away": "BAL",
      "kickoff_local": "2025-09-07",
      "book": {
        "home_score": 27,
        "away_score": 24,
        "ml_home": 1.89,
        "ml_away": 1.93,
        "spread": 0.5,
        "total": 51.5
      },
      "model": {
        "home_score": 26,
        "away_score": 24,
        "ml_home": 1.92,
        "ml_away": 2.08,
        "spread": 2.0,
        "total": 50.0
      },
      "top_td_scorers": [
        {
          "player_name": "DERRICK HENRY",
          "team": "BAL",
          "position": "RB",
          "prob_anytime_td": 0.95,
          "fair_odds": 1.0526315789473684
        },
        {
          "player_name": "JAMES COOK",
          "team": "BUF",
          "position": "RB",
          "prob_anytime_td": 0.95,
          "fair_odds": 1.0526315789473684
        },
        {
          "player_name": "JOSH ALLEN",
          "team": "BUF",
          "position": "QB",
          "prob_anytime_td": 0.8807396701426872,
          "fair_odds": 1.1354092859675455
        }
      ],
      "top_rusher": [
        {
          "player_name": "DERRICK HENRY",
          "team": "BAL",
          "position": "RB",
          "rush_yards": 140.47036954900966
        }
      ],
      "top_receiver": [
        {
          "player_name": "ZAY FLOWERS",
          "team": "BAL",
          "position": "WR",
          "rec_yards": 63.9708286522853
        }
      ]
    },
    {
      "home": "CHI",
      "away": "MIN",
      "kickoff_local": "2025-09-08",
      "book": {
        "home_score": 21,
        "away_score": 21,
        "ml_home": 2.05,
        "ml_away": 1.8,
        "spread": -1.5,
        "total": 43.5
      },
      "model": {
        "home_score": 19,
        "away_score": 22,
        "ml_home": 2.16,
        "ml_away": 1.86,
        "spread": -3.0,
        "total": 41.0
      },
      "top_td_scorers": [
        {
          "player_name": "ROSCHON JOHNSON",
          "team": "CHI",
          "position": "RB",
          "prob_anytime_td": 0.4963198598647025,
          "fair_odds": 2.014829711373229
        },
        {
          "player_name": "AARON JONES",
          "team": "MIN",
          "position": "RB",
          "prob_anytime_td": 0.2984972097352605,
          "fair_odds": 3.350115067698314
        },
        {
          "player_name": "D'ANDRE SWIFT",
          "team": "CHI",
          "position": "RB",
          "prob_anytime_td": 0.2977008596730219,
          "fair_odds": 3.359076628459671
        }
      ],
      "top_rusher": [
        {
          "player_name": "AARON JONES",
          "team": "MIN",
          "position": "RB",
          "rush_yards": 63.98284802775596
        }
      ],
      "top_receiver": [
        {
          "player_name": "JUSTIN JEFFERSON",
          "team": "MIN",
          "position": "WR",
          "rec_yards": 98.99423174236551
        }
      ]
    }
  ]
}<|MERGE_RESOLUTION|>--- conflicted
+++ resolved
@@ -26,20 +26,15 @@
         {
           "player_name": "SAQUON BARKLEY",
           "team": "PHI",
-<<<<<<< HEAD
           "position": "RB",
           "prob_anytime_td": 0.95,
-=======
-          "position": "QB",
-          "prob_anytime_td": 0.94,
->>>>>>> fd2e98da
           "fair_odds": 1.0526315789473684
         },
         {
           "player_name": "JALEN HURTS",
           "team": "PHI",
           "position": "QB",
-          "prob_anytime_td": 0.95,
+          "prob_anytime_td": 0.94,
           "fair_odds": 1.0526315789473684
         },
         {
